﻿using System;
using System.Collections.Generic;
using System.IO;
using System.Security.Cryptography;
using System.Text;
using Newtonsoft.Json;
using System.Security;
using System.Runtime.InteropServices;

#if NETSTANDARD1_3
using Microsoft.AspNetCore.Cryptography.KeyDerivation;
#endif

namespace NeoSmart.SecureStore
{
    sealed public class SecretsManager : IDisposable
    {
        private const int KEYCOUNT = 2;
        private const int KEYLENGTH = 128 / 8;
        private const int PBKDF2ROUNDS = 10000;
        private const int IVSIZE = 8;

        private Vault _vault;
        private SecureBuffer _encryptionKey;
        private SecureBuffer _hmacKey;

        private SecretsManager()
        {
        }

<<<<<<< HEAD
        public static SecretsManager CreateStore(string password)
=======
        public static SecretsManager CreateStore()
>>>>>>> 08bde54f
        {
            var secretsManager = new SecretsManager();
            secretsManager.InitializeNewStore();
            secretsManager.LoadKeyFromPassword(password);
            return secretsManager;
        }

        public static SecretsManager CreateStore(NewStoreMode mode, string path)
        {
            var secretsManager = new SecretsManager();
            secretsManager.InitializeNewStore();
            if (mode == NewStoreMode.CreateNewKeyFile)
            {
                secretsManager.GenerateKey();
                secretsManager.ExportKeyFile(path);
            }
            else
            {
                secretsManager.LoadKeyFromFile(path);
            }

            return secretsManager;
        }

        public static SecretsManager LoadStore(string path)
        {
            var secretsManager = new SecretsManager();
            secretsManager.LoadSecretsFromFile(path);
            return secretsManager;
        }

        private static void GenerateBytes(byte[] buffer)
<<<<<<< HEAD
        {
#if NETSTANDARD1_3
            var rng = RandomNumberGenerator.Create();
#else
            var rng = new RNGCryptoServiceProvider();
#endif

            rng.GetBytes(buffer);

#if !NET20 && !NET30 && !NET35
            rng.Dispose();
#endif
        }

        static private byte[] DerivePassword(SecureString password, byte[] salt)
=======
>>>>>>> 08bde54f
        {
#if NETSTANDARD1_3
            var rng = RandomNumberGenerator.Create();
#else
            var rng = new RNGCryptoServiceProvider();
#endif

            rng.GetBytes(buffer);

#if !NET20 && !NET30 && !NET35
            rng.Dispose();
#endif
        }

        //Generate a new key for a new store
        public void GenerateKey()
        {
            if (_encryptionKey != null)
            {
                throw new KeyAlreadyLoadedException();
            }

            _encryptionKey = new SecureBuffer(KEYLENGTH);
            GenerateBytes(_encryptionKey.Buffer);
            _hmacKey = new SecureBuffer(KEYLENGTH);
            GenerateBytes(_hmacKey.Buffer);
        }

        //Generate a new key for a new store
        private void GenerateKey()
        {
            if (_key != null)
            {
                throw new KeyAlreadyLoadedException();
            }

            _key = new SecureBuffer(KEYLENGTH);
            GenerateBytes(_key.Buffer);
        }

        //Load an encryption key from a file
        public void LoadKeyFromFile(string path)
        {
            if (_encryptionKey != null)
            {
                throw new KeyAlreadyLoadedException();
            }

            //We don't know how .NET buffers things in memory, so we write it ourselves for maximum security
            //avoid excess buffering where possible, even if slow
            using (var file = File.Open(path, FileMode.Open, FileAccess.Read, FileShare.None))
            {
                if (file.Length != KEYLENGTH * KEYCOUNT)
                {
                    throw new InvalidKeyFileException();
                }

                _encryptionKey = new SecureBuffer(KEYLENGTH);
                _hmacKey = new SecureBuffer(KEYLENGTH);

                foreach (var buffer in new [] { _encryptionKey.Buffer, _hmacKey.Buffer })
                {
                    int bytesRead = file.Read(buffer, 0, KEYLENGTH);
                    if (bytesRead != KEYLENGTH)
                    {
                        throw new IOException("Unable to read from key file!");
                    }
                }
            }
        }

<<<<<<< HEAD
        public void ExportKeyFile(string path)
=======
        public void ExportKey(string path)
>>>>>>> 08bde54f
        {
            //We don't know how .NET buffers things in memory, so we write it ourselves for maximum security
            //avoid excess buffering where possible, even if slow
            using (var file = File.Create(path, 1, FileOptions.WriteThrough))
            {
                file.Write(_encryptionKey.Buffer, 0, KEYLENGTH);
                file.Write(_hmacKey.Buffer, 0, KEYLENGTH);
            }
        }

        static private byte[] DerivePassword(string password, byte[] salt)
        {
#if NETSTANDARD1_3
            return KeyDerivation.Pbkdf2(password, salt, KeyDerivationPrf.HMACSHA1, PBKDF2ROUNDS, KEYLENGTH * KEYCOUNT);
#elif NET20 || NET30 || NET35
            return new Rfc2898DeriveBytes(password, salt, PBKDF2ROUNDS).GetBytes(KEYLENGTH * KEYCOUNT);
#else
            using (var pbkdf2 = new Rfc2898DeriveBytes(password, salt, PBKDF2ROUNDS))
            {
                return pbkdf2.GetBytes(KEYLENGTH * KEYCOUNT);
            }
#endif
        }

        private void SplitKey(byte[] insecure)
        {
            //While the consensus is that AES and HMAC are "sufficiently different" that reusing
            //the same key for Encrypt-then-MAC is probably safe, it's not something provable
            //and therefore (esp. since we can without too much additional burden) we should use two
            //separate keys.
            using (var temp = new SecureBuffer(insecure))
            {
                _encryptionKey = new SecureBuffer(KEYLENGTH);
                _hmacKey = new SecureBuffer(KEYLENGTH);

                Array.Copy(temp.Buffer, 0, _encryptionKey.Buffer, 0, KEYLENGTH);
                Array.Copy(temp.Buffer, KEYLENGTH, _hmacKey.Buffer, 0, KEYLENGTH);
            }
        }

        //Derive an encryption key from a password
        public void LoadKeyFromPassword(string password)
        {
            if (_encryptionKey != null)
            {
                throw new KeyAlreadyLoadedException();
            }

            var insecure = DerivePassword(password, _vault.IV);
            using (var sb = new SecureBuffer(insecure))
            {
                SplitKey(insecure);
            }
        }

        private void InitializeNewStore()
        {
            _vault = new Vault();
            _vault.IV = new byte[IVSIZE];
            _vault.Data = new SortedDictionary<string, EncryptedBlob>();

            //Generate a new IV for password-based key derivation
            GenerateBytes(_vault.IV);
        }

        private void LoadSecretsFromFile(string path)
        {
            using (var stream = new FileStream(path, FileMode.Open, FileAccess.Read))
            using (var reader = new StreamReader(stream, Encoding.UTF8))
            using (var jreader = new JsonTextReader(reader))
            {
                _vault = JsonSerializer.Create().Deserialize<Vault>(jreader);
            }
        }

        public string Retrieve(string name)
        {
            return Retrieve<string>(name);
        }

        public T Retrieve<T>(string name)
        {
            using (var decrypted = new SecureBuffer(Decrypt(_vault.Data[name])))
            {
                //the conversion from bytes to string involves some non-shredded memory
                return JsonConvert.DeserializeObject<T>(Encoding.UTF8.GetString(decrypted.Buffer));
            }
        }

        public bool TryRetrieve<T>(string name, out T value)
        {
            if (_vault.Data.ContainsKey(name))
            {
                value = Retrieve<T>(name);
                return true;
            }
            value = default(T);
            return false;
        }

        public void Set<T>(string name, T value)
        {
            //JsonConvert and the UTF8 conversion likely involve non-shredded memory
            var insecure = Encoding.UTF8.GetBytes(JsonConvert.SerializeObject(value));
            using (var secured = new SecureBuffer(insecure))
            {
                _vault.Data[name] = Encrypt(secured);
            }
        }

        public bool Delete(string name)
        {
            if (_vault.Data.ContainsKey(name))
            {
                _vault.Data.Remove(name);
                return true;
            }
            return false;
        }

        public void SaveSecretsToFile(string path)
        {
            using (var stream = new FileStream(path, FileMode.Create, FileAccess.ReadWrite))
            using (var writer = new StreamWriter(stream, Encoding.UTF8))
            using (var jwriter = new JsonTextWriter(writer))
            {
                JsonSerializer.Create().Serialize(jwriter, _vault);
            }
        }

        private EncryptedBlob Encrypt(SecureBuffer input)
        {
            EncryptedBlob blob;

            SymmetricAlgorithm aes;

#if NETSTANDARD1_3
            aes = Aes.Create();
#elif NET20 || NET30
            aes = Rijndael.Create();
#else
            aes = new AesCryptoServiceProvider();
#endif

            using (aes)
            {
                aes.Mode = CipherMode.CBC;
                aes.Key = _encryptionKey.Buffer;
                aes.BlockSize = 128;
                aes.GenerateIV();

                blob.IV = aes.IV;

                using (var encryptor = aes.CreateEncryptor())
                {
                    blob.Payload = encryptor.TransformFinalBlock(input.Buffer, 0, input.Buffer.Length);
                }
            }

            blob.Hmac = Authenticate(blob.IV, blob.Payload);

            return blob;
        }

        private byte[] Authenticate(byte[] iv, byte[] encrypted)
        {
#if NETSTANDARD1_3
            var hmac = new System.Security.Cryptography.HMACSHA1(_hmacKey.Buffer);
            var composite = new byte[iv.Length + encrypted.Length];
            Array.Copy(iv, 0, composite, 0, iv.Length);
            Array.Copy(encrypted, 0, composite, iv.Length, encrypted.Length);
            var result = hmac.ComputeHash(composite);
#else
            var hmac = System.Security.Cryptography.HMACSHA1.Create();
            hmac.Key = _hmacKey.Buffer;

            hmac.TransformBlock(iv, 0, iv.Length, iv, 0);
            hmac.TransformFinalBlock(encrypted, 0, encrypted.Length);

            var result = hmac.Hash;
#endif

#if !NET20 && !NET30 && !NET35
            hmac.Dispose();
#endif

            return result;
        }

        private byte[] Decrypt(EncryptedBlob blob)
        {
            SymmetricAlgorithm aes;

#if NETSTANDARD1_3
            aes = Aes.Create();
#elif NET20 || NET30
            aes = Rijndael.Create();
#else
            aes = new AesCryptoServiceProvider();
#endif

            //first validate the HMAC
            var calculatedHmac = Authenticate(blob.IV, blob.Payload);

            if (calculatedHmac.Length != blob.Hmac.Length)
            {
                throw new TamperedCipherTextException();
            }

            //compare without early abort
            int mismatches = 0;
            for (int i = 0; i < calculatedHmac.Length; ++i)
            {
                calculatedHmac[i] = (byte)(calculatedHmac[i] ^ blob.Hmac[i]);
            }
            for (int i = 0; i < calculatedHmac.Length; ++i)
            {
                mismatches += calculatedHmac[i];
            }
            if (mismatches != 0)
            {
                throw new TamperedCipherTextException();
            }

            using (aes)
            {
                aes.Mode = CipherMode.CBC;
                aes.Key = _encryptionKey.Buffer;
                aes.BlockSize = 128;
                aes.IV = blob.IV;

                using (var decryptor = aes.CreateDecryptor())
                {
                    return decryptor.TransformFinalBlock(blob.Payload, 0, blob.Payload.Length);
                }
            }
        }

        public void Dispose()
        {
            if (_hmacKey != null)
            {
                _hmacKey.Dispose();
                _hmacKey = null;
            }
            if (_encryptionKey != null)
            {
                _encryptionKey.Dispose();
                _encryptionKey = null;
            }
        }
    }
}<|MERGE_RESOLUTION|>--- conflicted
+++ resolved
@@ -28,32 +28,10 @@
         {
         }
 
-<<<<<<< HEAD
-        public static SecretsManager CreateStore(string password)
-=======
         public static SecretsManager CreateStore()
->>>>>>> 08bde54f
         {
             var secretsManager = new SecretsManager();
             secretsManager.InitializeNewStore();
-            secretsManager.LoadKeyFromPassword(password);
-            return secretsManager;
-        }
-
-        public static SecretsManager CreateStore(NewStoreMode mode, string path)
-        {
-            var secretsManager = new SecretsManager();
-            secretsManager.InitializeNewStore();
-            if (mode == NewStoreMode.CreateNewKeyFile)
-            {
-                secretsManager.GenerateKey();
-                secretsManager.ExportKeyFile(path);
-            }
-            else
-            {
-                secretsManager.LoadKeyFromFile(path);
-            }
-
             return secretsManager;
         }
 
@@ -65,24 +43,6 @@
         }
 
         private static void GenerateBytes(byte[] buffer)
-<<<<<<< HEAD
-        {
-#if NETSTANDARD1_3
-            var rng = RandomNumberGenerator.Create();
-#else
-            var rng = new RNGCryptoServiceProvider();
-#endif
-
-            rng.GetBytes(buffer);
-
-#if !NET20 && !NET30 && !NET35
-            rng.Dispose();
-#endif
-        }
-
-        static private byte[] DerivePassword(SecureString password, byte[] salt)
-=======
->>>>>>> 08bde54f
         {
 #if NETSTANDARD1_3
             var rng = RandomNumberGenerator.Create();
@@ -109,18 +69,6 @@
             GenerateBytes(_encryptionKey.Buffer);
             _hmacKey = new SecureBuffer(KEYLENGTH);
             GenerateBytes(_hmacKey.Buffer);
-        }
-
-        //Generate a new key for a new store
-        private void GenerateKey()
-        {
-            if (_key != null)
-            {
-                throw new KeyAlreadyLoadedException();
-            }
-
-            _key = new SecureBuffer(KEYLENGTH);
-            GenerateBytes(_key.Buffer);
         }
 
         //Load an encryption key from a file
@@ -154,11 +102,7 @@
             }
         }
 
-<<<<<<< HEAD
-        public void ExportKeyFile(string path)
-=======
         public void ExportKey(string path)
->>>>>>> 08bde54f
         {
             //We don't know how .NET buffers things in memory, so we write it ourselves for maximum security
             //avoid excess buffering where possible, even if slow
